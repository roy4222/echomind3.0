"use client";

import { useState, useEffect, useRef } from "react";
import Link from "next/link";
import Image from "next/image";
import { motion, useScroll, useTransform } from "framer-motion";
import { ArrowRight } from "lucide-react";
import { useTheme } from "next-themes";

// 遊戲列表數據
const games = [
  {
    id: "typing",
    name: "打字遊戲",
    description: "歐趴打字打到歐趴",
    imageUrl: "/images/typing.png",
    darkImageUrl: "/images/typing-dark.png",
    introPath: "/game/introduction?game=typing",
  },
  {
    id: "puzzle",
    name: "拼圖",
    description: "歐趴拼圖拼到歐趴",
    imageUrl: "/images/puzzle.png",
    darkImageUrl: "/images/puzzle-dark.png",
    introPath: "/game/introduction?game=puzzle",
  },
  {
    id: "SnakeGame",
    name: "貪吃蛇",
    description: "歐趴貪吃蛇吃到歐趴",
    imageUrl: "/images/SnakeGame.png",
    darkImageUrl: "/images/SnakeGame-dark.png",
    path: "/game/Snake",
    introPath: "/game/introduction?game=SnakeGame",
  },
  {
    id: "breathe",
    name: "呼吸遊戲",
<<<<<<< HEAD
    description: "訓練放鬆與專注力",
    imageUrl: "/images/Breath-light.png",
    darkImageUrl: "/images/Breath-dark.png",
    introPath: "/game/introduction?game=Breath",
=======
    description: "歐趴呼吸吸到歐趴",
    imageUrl: "/images/breathe.png",
    darkImageUrl: "/images/breathe-dark.png",
    path: "/game/breathe",
    introPath: "/game/introduction?game=breathe",
>>>>>>> 4e479c8c
  },
  {
    id: "muyu",
    name: "敲木魚",
    description: "歐趴木魚敲到歐趴",
    imageUrl: "/images/woodenfish.png",
    darkImageUrl: "/images/woodenfish-dark.png",
    introPath: "/game/introduction?game=muyu",
  },
  {
    id: "whack-a-mole",
    name: "打地鼠",
<<<<<<< HEAD
    description: "訓練反應力",
    imageUrl: "/images/whack-a-mole-light.png",
=======
    description: "歐趴打地鼠打到歐趴",
    imageUrl: "/images/whack-a-mole.png",
>>>>>>> 4e479c8c
    darkImageUrl: "/images/whack-a-mole-dark.png",
    introPath: "/game/introduction?game=whack-a-mole",
  },
  {
<<<<<<< HEAD
    id: "SnakeGame",
    name: "貪吃蛇",
    description: "歐趴貪吃蛇吃到歐趴",
    imageUrl: "/images/SnakeGame.png",
    darkImageUrl: "/images/SnakeGame-dark.png",
    introPath: "/game/introduction?game=SnakeGame",
  },
  {
=======
>>>>>>> 4e479c8c
    id: "Gomoku",
    name: "五子棋",
    description: "歐趴五子棋下到歐趴",
    imageUrl: "/images/Gomoku.png",
    darkImageUrl: "/images/Gomoku-dark.png",
<<<<<<< HEAD
    introPath: "/game/introduction?game=Gomoku",
  },
  {
    id: "bingo",
    name: "賓果",
    description: "訓練專注力",
    imageUrl: "/images/bingo-light.png",
    darkImageUrl: "/images/bingo-dark.png",
    introPath: "/game/introduction?game=bingo",
=======
    path: "/game/circle-circle",
    introPath: "/game/introduction?game=Gomoku",
>>>>>>> 4e479c8c
  },
];

// 在樣式部分添加防止文字選擇的 CSS 類
const noSelectStyles = {
  WebkitUserSelect: "none",
  MozUserSelect: "none",
  msUserSelect: "none",
  userSelect: "none",
};

export default function GamePage() {
  const [hoveredGame, setHoveredGame] = useState<string | null>(null);
  const { theme, resolvedTheme } = useTheme();
  const [mounted, setMounted] = useState(false);
  const scrollContainerRef = useRef<HTMLDivElement>(null);
  const [scrollPosition, setScrollPosition] = useState(0);
  const [isTransitioning, setIsTransitioning] = useState(false);
  const [isDragging, setIsDragging] = useState(false);
  const [startX, setStartX] = useState(0);
  const [startScroll, setStartScroll] = useState(0);
  const [autoScroll, setAutoScroll] = useState(true);
  const [hasDragged, setHasDragged] = useState(false);
  const [dragStartTime, setDragStartTime] = useState(0);

  // 確保僅在客戶端渲染後才獲取主題資訊
  useEffect(() => {
    setMounted(true);
  }, []);

  // 自動滾動效果
  useEffect(() => {
    if (!scrollContainerRef.current || !autoScroll) return;

    const cardWidth = 256; // w-64 = 16rem = 256px
    const gap = 28; // space-x-7 = 1.75rem = 28px
    const totalWidth = cardWidth + gap;
    const numCards = games.length;

    const interval = setInterval(() => {
      setScrollPosition((prev) => {
        const newPosition = prev + 1;
        if (newPosition >= totalWidth * numCards) {
          setIsTransitioning(true);
          setTimeout(() => {
            setScrollPosition(0);
            setIsTransitioning(false);
          }, 0);
          return 0;
        }
        return newPosition;
      });
    }, 10);

    return () => clearInterval(interval);
  }, [autoScroll]);

  // 滑鼠事件處理
  const handleMouseDown = (e: React.MouseEvent) => {
    setIsDragging(true);
    setStartX(e.clientX);
    setStartScroll(scrollPosition);
    setAutoScroll(false);
    setHasDragged(false);
    setDragStartTime(Date.now());
  };

  const handleMouseMove = (e: React.MouseEvent) => {
    if (!isDragging) return;

    const deltaX = e.clientX - startX;
    if (Math.abs(deltaX) > 5) {
      setHasDragged(true);
    }

    const newPosition = startScroll - deltaX;

    const cardWidth = 256;
    const gap = 28;
    const totalWidth = cardWidth + gap;
    const numCards = games.length;

    if (newPosition < 0) {
      setScrollPosition(0);
    } else if (newPosition >= totalWidth * numCards) {
      setScrollPosition(totalWidth * numCards);
    } else {
      setScrollPosition(newPosition);
    }
  };

  const handleMouseUp = () => {
    setIsDragging(false);
    const isDragGesture = hasDragged || Date.now() - dragStartTime > 200;

    setTimeout(() => {
      setAutoScroll(true);
    }, 50);
  };

  const handleWheel = (e: React.WheelEvent) => {
    setAutoScroll(false);

    const cardWidth = 256;
    const gap = 28;
    const totalWidth = cardWidth + gap;
    const numCards = games.length;

    const newPosition = scrollPosition + e.deltaY;

    if (newPosition < 0) {
      setScrollPosition(0);
    } else if (newPosition >= totalWidth * numCards) {
      setScrollPosition(totalWidth * numCards);
    } else {
      setScrollPosition(newPosition);
    }

    // 重置自動滾動計時器
    setTimeout(() => {
      setAutoScroll(true);
    }, 3000);
  };

  // 新增卡片點擊處理函數
  const handleCardClick = (path: string, e: React.MouseEvent) => {
    if (hasDragged) {
      e.preventDefault();
      e.stopPropagation();
      return;
    }

    window.location.href = path;
  };

  // 根據當前主題選擇圖片
  const getImageUrl = (game: any) => {
    if (!mounted) return game.imageUrl;

    const isDarkMode = theme === "dark" || resolvedTheme === "dark";
    return isDarkMode && game.darkImageUrl ? game.darkImageUrl : game.imageUrl;
  };

  return (
    <div className="min-h-screen bg-gradient-to-b from-blue-50 to-indigo-100 dark:from-gray-900 dark:to-gray-800 pt-8 pb-16">
      <div className="container mx-auto px-4">
        <h1 className="text-4xl font-bold text-center mb-4 text-indigo-700 dark:text-indigo-300">
          EchoMind 遊戲中心
        </h1>
        <p className="text-lg text-center mb-9 text-gray-600 dark:text-gray-400 max-w-2xl mx-auto">
          在學習之餘，享受一些休閒時光。透過遊戲放鬆心情，提升專注力。
        </p>
        <p className="text-base text-center mb-1 text-gray-400 dark:text-gray-700 opacity-60 mx-auto">
          可按住拖移遊戲卡片
        </p>

        {/* 自動滾動的遊戲選單 */}
        <div
          className="mb-16 overflow-hidden relative select-none"
          onMouseDown={handleMouseDown}
          onMouseMove={handleMouseMove}
          onMouseUp={handleMouseUp}
          onMouseLeave={handleMouseUp}
          onWheel={handleWheel}
          style={{
            cursor: isDragging ? "grabbing" : "grab",
          }}
        >
          <div
            ref={scrollContainerRef}
            className="flex space-x-7 py-4 select-none"
            style={{
              transform: `translateX(-${scrollPosition}px)`,
              transition: isTransitioning ? "none" : "transform 0.01s linear",
            }}
          >
            {/* 第一組遊戲卡片 */}
            {games.map((game) => (
              <motion.div
                key={game.id}
                className="flex-shrink-0 w-64 bg-white dark:bg-gray-800 rounded-xl shadow-lg overflow-hidden cursor-pointer select-none"
                whileHover={{ scale: 1.05 }}
                transition={{ duration: 0.2 }}
                onClick={(e) => handleCardClick(game.introPath, e)}
              >
                <div className="h-40 bg-gray-200 dark:bg-gray-700 relative select-none">
                  {(game.imageUrl || game.darkImageUrl) && mounted && (
                    <Image
                      src={getImageUrl(game)}
                      alt={game.name}
                      fill
                      className="object-cover select-none"
                      draggable="false"
                    />
                  )}
                </div>
                <div className="p-4 select-none">
                  <h3 className="text-lg font-bold text-gray-800 dark:text-white mb-1">
                    {game.name}
                  </h3>
                  <p className="text-sm text-gray-600 dark:text-gray-300 mb-2">
                    {game.description}
                  </p>
                  <div className="inline-flex items-center text-indigo-600 dark:text-indigo-400 text-sm font-medium">
                    查看詳情
                    <ArrowRight size={14} className="ml-1" />
                  </div>
                </div>
              </motion.div>
            ))}
            {/* 第二組遊戲卡片（用於無縫循環） */}
            {games.map((game) => (
              <motion.div
                key={`${game.id}-clone`}
                className="flex-shrink-0 w-64 bg-white dark:bg-gray-800 rounded-xl shadow-lg overflow-hidden cursor-pointer select-none"
                whileHover={{ scale: 1.05 }}
                transition={{ duration: 0.2 }}
                onClick={(e) => handleCardClick(game.introPath, e)}
              >
                <div className="h-40 bg-gray-200 dark:bg-gray-700 relative select-none">
                  {(game.imageUrl || game.darkImageUrl) && mounted && (
                    <Image
                      src={getImageUrl(game)}
                      alt={game.name}
                      fill
                      className="object-cover select-none"
                      draggable="false"
                    />
                  )}
                </div>
                <div className="p-4 select-none">
                  <h3 className="text-lg font-bold text-gray-800 dark:text-white mb-1">
                    {game.name}
                  </h3>
                  <p className="text-sm text-gray-600 dark:text-gray-300 mb-2">
                    {game.description}
                  </p>
                  <div className="inline-flex items-center text-indigo-600 dark:text-indigo-400 text-sm font-medium">
                    查看詳情
                    <ArrowRight size={14} className="ml-1" />
                  </div>
                </div>
              </motion.div>
            ))}
          </div>
        </div>

        {/* 原有的網格選單 */}
        <div className="grid grid-cols-1 md:grid-cols-2 lg:grid-cols-3 gap-8">
          {games.map((game) => (
            <motion.div
              key={game.id}
              className="relative bg-white dark:bg-gray-800 rounded-xl shadow-lg overflow-hidden transform transition-all duration-300 hover:shadow-2xl cursor-pointer"
              whileHover={{ y: -5 }}
              onMouseEnter={() => setHoveredGame(game.id)}
              onMouseLeave={() => setHoveredGame(null)}
              onClick={() => (window.location.href = game.introPath)}
            >
              <div className="h-48 bg-gray-200 dark:bg-gray-700 relative">
                {(game.imageUrl || game.darkImageUrl) && mounted && (
                  <Image
                    src={getImageUrl(game)}
                    alt={game.name}
                    fill
                    className="object-cover"
                  />
                )}
              </div>

              <div className="p-6">
                <h3 className="text-xl font-bold text-gray-800 dark:text-white mb-2">
                  {game.name}
                </h3>
                <p className="text-gray-600 dark:text-gray-300 mb-4">
                  {game.description}
                </p>

                <div className="inline-flex items-center text-indigo-600 dark:text-indigo-400 font-medium">
                  查看詳情
                  <ArrowRight size={16} className="ml-2" />
                </div>
              </div>
            </motion.div>
          ))}
        </div>
      </div>
    </div>
  );
}<|MERGE_RESOLUTION|>--- conflicted
+++ resolved
@@ -37,18 +37,11 @@
   {
     id: "breathe",
     name: "呼吸遊戲",
-<<<<<<< HEAD
-    description: "訓練放鬆與專注力",
-    imageUrl: "/images/Breath-light.png",
-    darkImageUrl: "/images/Breath-dark.png",
-    introPath: "/game/introduction?game=Breath",
-=======
     description: "歐趴呼吸吸到歐趴",
     imageUrl: "/images/breathe.png",
     darkImageUrl: "/images/breathe-dark.png",
     path: "/game/breathe",
     introPath: "/game/introduction?game=breathe",
->>>>>>> 4e479c8c
   },
   {
     id: "muyu",
@@ -61,47 +54,19 @@
   {
     id: "whack-a-mole",
     name: "打地鼠",
-<<<<<<< HEAD
-    description: "訓練反應力",
-    imageUrl: "/images/whack-a-mole-light.png",
-=======
     description: "歐趴打地鼠打到歐趴",
     imageUrl: "/images/whack-a-mole.png",
->>>>>>> 4e479c8c
     darkImageUrl: "/images/whack-a-mole-dark.png",
     introPath: "/game/introduction?game=whack-a-mole",
   },
   {
-<<<<<<< HEAD
-    id: "SnakeGame",
-    name: "貪吃蛇",
-    description: "歐趴貪吃蛇吃到歐趴",
-    imageUrl: "/images/SnakeGame.png",
-    darkImageUrl: "/images/SnakeGame-dark.png",
-    introPath: "/game/introduction?game=SnakeGame",
-  },
-  {
-=======
->>>>>>> 4e479c8c
     id: "Gomoku",
     name: "五子棋",
     description: "歐趴五子棋下到歐趴",
     imageUrl: "/images/Gomoku.png",
     darkImageUrl: "/images/Gomoku-dark.png",
-<<<<<<< HEAD
-    introPath: "/game/introduction?game=Gomoku",
-  },
-  {
-    id: "bingo",
-    name: "賓果",
-    description: "訓練專注力",
-    imageUrl: "/images/bingo-light.png",
-    darkImageUrl: "/images/bingo-dark.png",
-    introPath: "/game/introduction?game=bingo",
-=======
     path: "/game/circle-circle",
     introPath: "/game/introduction?game=Gomoku",
->>>>>>> 4e479c8c
   },
 ];
 
