--- conflicted
+++ resolved
@@ -43,11 +43,6 @@
     imageUrl: "/images/puzzle.png",
     darkImageUrl: "/images/puzzle-dark.png",
   },
-<<<<<<< HEAD
-  Breath: {
-    name: "呼吸遊戲",
-    description: "訓練放鬆與專注力",
-=======
   SnakeGame: {
     name: "貪吃蛇",
     description: "歐趴貪吃蛇吃到歐趴",
@@ -60,7 +55,6 @@
   breathe: {
     name: "呼吸遊戲",
     description: "歐趴呼吸吸到歐趴",
->>>>>>> 4e479c8c
     longDescription:
       "透過引導式的呼吸練習，幫助您放鬆心情、減輕壓力。配合視覺和聲音效果，讓呼吸練習更加輕鬆有趣。",
     features: ["多種呼吸模式", "自定義節奏", "放鬆音樂"],
@@ -85,34 +79,6 @@
     imageUrl: "/images/whack-a-mole-light.png",
     darkImageUrl: "/images/whack-a-mole-dark.png",
   },
-<<<<<<< HEAD
-  SnakeGame: {
-    name: "貪吃蛇",
-    description: "歐趴貪吃蛇吃到歐趴",
-    longDescription:
-      "經典貪吃蛇遊戲，放鬆身心，享受遊戲的樂趣。",
-    features: ["多種模式", "可調整難度", "計時挑戰", "進度保存"],
-    imageUrl: "/images/SnakeGame.png",
-    darkImageUrl: "/images/SnakeGame-dark.png",
-  },
-  Gomoku: {
-    name: "五子棋",
-    description: "訓練邏輯",
-    longDescription:
-      "經典的五子棋遊戲，加入了新的玩法和特殊規則。可以和電腦對戰一起玩。",
-    features: ["AI對戰", "特殊規則", "戰績統計"],
-    imageUrl: "/images/Gomoku.png",
-    darkImageUrl: "/images/Gomoku-dark.png",
-  },
-  bingo: {
-    name: "賓果",
-    description: "訓練專注力",
-    longDescription:
-      "經典的賓果遊戲，透過隨機抽號碼並標記數字，看誰最快連成一條線獲勝。",
-    features: ["經典模式", "快速模式", "挑戰模式", "連線動畫"],
-    imageUrl: "/images/bingo-light.png",
-    darkImageUrl: "/images/bingo-dark.png",
-=======
   "Gomoku": {
     name: "五子棋",
     description: "歐趴五子棋下到歐趴",
@@ -121,7 +87,6 @@
     features: ["AI對戰", "特殊規則", "戰績統計"],
     imageUrl: "/images/Gomoku.png",
     darkImageUrl: "/images/Gomoku-dark.png",
->>>>>>> 4e479c8c
   },
 };
 
