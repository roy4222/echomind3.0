--- conflicted
+++ resolved
@@ -123,11 +123,7 @@
     return isDarkMode && game.darkImageUrl ? game.darkImageUrl : game.imageUrl;
   };
 
-<<<<<<< HEAD
-  // 如果找不到遊戲資訊，顯示錯誤頁面
-=======
   // 若找不到遊戲資訊，顯示錯誤頁面
->>>>>>> 9fd67d13
   if (!game) {
     return (
       <div className="min-h-screen flex items-center justify-center bg-gradient-to-b from-blue-50 to-indigo-100 dark:from-gray-900 dark:to-gray-800">
@@ -149,13 +145,8 @@
 
   // 遊戲介紹頁面主體
   return (
-<<<<<<< HEAD
-    <div className="min-h-screen bg-gradient-to-b from-blue-50 to-indigo-100 dark:from-gray-900 dark:to-gray-800 py-12">
-      <div className="container mx-auto px-4">
-=======
     <div className="min-h-screen bg-gradient-to-b from-blue-50 to-indigo-100 dark:from-gray-900 dark:to-gray-800 py-4">
       <div className="container mx-auto px-40">
->>>>>>> 9fd67d13
         {/* 返回按鈕 */}
         <Link
           href="/game"
@@ -165,17 +156,10 @@
           返回遊戲列表
         </Link>
 
-<<<<<<< HEAD
-        {/* 遊戲資訊卡片 */}
-        <div className="bg-white dark:bg-gray-800 rounded-2xl shadow-xl overflow-hidden">
-          {/* 遊戲封面圖 */}
-          <div className="relative h-64 md:h-96">
-=======
         {/* 遊戲卡片 - 添加max-w-4xl使卡片變小並居中 */}
         <div className="bg-white dark:bg-gray-800 rounded-xl shadow-xl overflow-hidden max-w-6xl mx-auto">
           {/* 遊戲封面圖片 */}
           <div className="relative h-60 md:h-52">
->>>>>>> 9fd67d13
             {mounted && (
               <Image
                 src={getImageUrl(game)}
@@ -186,12 +170,8 @@
             )}
           </div>
 
-<<<<<<< HEAD
-          <div className="p-8">
-=======
           {/* 遊戲詳細信息 */}
           <div className="p-6">
->>>>>>> 9fd67d13
             {/* 遊戲標題 - 使用動畫效果 */}
             <motion.h1
               className="text-3xl font-bold text-gray-800 dark:text-white mb-3"
@@ -221,13 +201,8 @@
               <h2 className="text-xl font-bold text-gray-800 dark:text-white mb-3">
                 遊戲特色
               </h2>
-<<<<<<< HEAD
-              {/* 特色列表 - 格狀布局 */}
-              <ul className="grid grid-cols-1 md:grid-cols-2 gap-4">
-=======
               {/* 特色列表 - 網格排列 */}
               <ul className="grid grid-cols-1 md:grid-cols-2 gap-3">
->>>>>>> 9fd67d13
                 {game.features.map((feature: string, index: number) => (
                   <motion.li
                     key={index}
